"""fastapi app creation."""
from typing import Any, Callable, Dict, List, Optional, Tuple, Type, Union

import attr
from brotli_asgi import BrotliMiddleware
from fastapi import APIRouter, FastAPI
from fastapi.openapi.utils import get_openapi
from fastapi.params import Depends
from pydantic import BaseModel
from stac_pydantic import Collection, Item, ItemCollection
from stac_pydantic.api import ConformanceClasses, LandingPage
from stac_pydantic.api.collections import Collections
from stac_pydantic.version import STAC_VERSION
from starlette.responses import JSONResponse, Response

from stac_fastapi.api.errors import DEFAULT_STATUS_CODES, add_exception_handlers
from stac_fastapi.api.middleware import CORSMiddleware
from stac_fastapi.api.models import (
    APIRequest,
    CollectionUri,
    EmptyRequest,
    GeoJSONResponse,
    ItemCollectionUri,
    ItemUri,
    create_request_model,
)
from stac_fastapi.api.openapi import update_openapi
from stac_fastapi.api.routes import (
    Scope,
    add_route_dependencies,
    create_async_endpoint,
    create_sync_endpoint,
)

# TODO: make this module not depend on `stac_fastapi.extensions`
from stac_fastapi.extensions.core import FieldsExtension, TokenPaginationExtension
from stac_fastapi.types.config import ApiSettings, Settings
from stac_fastapi.types.core import AsyncBaseCoreClient, BaseCoreClient
from stac_fastapi.types.extension import ApiExtension
from stac_fastapi.types.search import BaseSearchGetRequest, BaseSearchPostRequest


@attr.s
class StacApi:
    """StacApi factory.

    Factory for creating a STAC-compliant FastAPI application.  After instantation, the application is accessible from
    the `StacApi.app` attribute.

    Attributes:
        settings:
            API settings and configuration, potentially using environment variables. See https://pydantic-docs.helpmanual.io/usage/settings/.
        client:
            A subclass of `stac_api.clients.BaseCoreClient`.  Defines the application logic which is injected into the API.
        extensions:
            API extensions to include with the application.  This may include official STAC extensions as well as third-party add ons.
        exceptions:
            Defines a global mapping between exceptions and status codes, allowing configuration of response behavior on certain exceptions (https://fastapi.tiangolo.com/tutorial/handling-errors/#install-custom-exception-handlers).
        app:
            The FastAPI application, defaults to a fresh application.
        route_dependencies (list of tuples of route scope dicts (eg `{'path': '/collections', 'method': 'POST'}`) and list of dependencies (e.g. `[Depends(oauth2_scheme)]`)):
            Applies specified dependencies to specified routes. This is useful for applying custom auth requirements to routes defined elsewhere in the application.
    """

    settings: ApiSettings = attr.ib()
    client: Union[AsyncBaseCoreClient, BaseCoreClient] = attr.ib()
    extensions: List[ApiExtension] = attr.ib(default=attr.Factory(list))
    exceptions: Dict[Type[Exception], int] = attr.ib(
        default=attr.Factory(lambda: DEFAULT_STATUS_CODES)
    )
    app: FastAPI = attr.ib(
        default=attr.Factory(
            lambda self: FastAPI(
                openapi_url=self.settings.openapi_url,
                docs_url=self.settings.docs_url,
                redoc_url=None,
            ),
            takes_self=True,
        ),
        converter=update_openapi,
    )
    router: APIRouter = attr.ib(default=attr.Factory(APIRouter))
    title: str = attr.ib(default="stac-fastapi")
    api_version: str = attr.ib(default="0.1")
    stac_version: str = attr.ib(default=STAC_VERSION)
    description: str = attr.ib(default="stac-fastapi")
    search_get_request_model: Type[BaseSearchGetRequest] = attr.ib(
        default=BaseSearchGetRequest
    )
    search_post_request_model: Type[BaseSearchPostRequest] = attr.ib(
        default=BaseSearchPostRequest
    )
    pagination_extension = attr.ib(default=TokenPaginationExtension)
    response_class: Type[Response] = attr.ib(default=JSONResponse)
<<<<<<< HEAD
    middlewares: List = attr.ib(
        default=attr.Factory(lambda: [BrotliMiddleware, CORSMiddleware])
    )
=======
    middlewares: List = attr.ib(default=attr.Factory(lambda: [BrotliMiddleware]))
    route_dependencies: List[Tuple[List[Scope], List[Depends]]] = attr.ib(default=[])
>>>>>>> 1d58d23e

    def get_extension(self, extension: Type[ApiExtension]) -> Optional[ApiExtension]:
        """Get an extension.

        Args:
            extension: extension to check for.

        Returns:
            The extension instance, if it exists.
        """
        for ext in self.extensions:
            if isinstance(ext, extension):
                return ext
        return None

    def _create_endpoint(
        self,
        func: Callable,
        request_type: Union[Type[APIRequest], Type[BaseModel]],
        resp_class: Type[Response],
    ) -> Callable:
        """Create a FastAPI endpoint."""
        if isinstance(self.client, AsyncBaseCoreClient):
            return create_async_endpoint(func, request_type, response_class=resp_class)
        elif isinstance(self.client, BaseCoreClient):
            return create_sync_endpoint(func, request_type, response_class=resp_class)
        raise NotImplementedError

    def register_landing_page(self):
        """Register landing page (GET /).

        Returns:
            None
        """
        self.router.add_api_route(
            name="Landing Page",
            path="/",
            response_model=LandingPage
            if self.settings.enable_response_models
            else None,
            response_class=self.response_class,
            response_model_exclude_unset=False,
            response_model_exclude_none=True,
            methods=["GET"],
            endpoint=self._create_endpoint(
                self.client.landing_page, EmptyRequest, self.response_class
            ),
        )

    def register_conformance_classes(self):
        """Register conformance classes (GET /conformance).

        Returns:
            None
        """
        self.router.add_api_route(
            name="Conformance Classes",
            path="/conformance",
            response_model=ConformanceClasses
            if self.settings.enable_response_models
            else None,
            response_class=self.response_class,
            response_model_exclude_unset=True,
            response_model_exclude_none=True,
            methods=["GET"],
            endpoint=self._create_endpoint(
                self.client.conformance, EmptyRequest, self.response_class
            ),
        )

    def register_get_item(self):
        """Register get item endpoint (GET /collections/{collection_id}/items/{item_id}).

        Returns:
            None
        """
        self.router.add_api_route(
            name="Get Item",
            path="/collections/{collection_id}/items/{item_id}",
            response_model=Item if self.settings.enable_response_models else None,
            response_class=self.response_class,
            response_model_exclude_unset=True,
            response_model_exclude_none=True,
            methods=["GET"],
            endpoint=self._create_endpoint(
                self.client.get_item, ItemUri, self.response_class
            ),
        )

    def register_post_search(self):
        """Register search endpoint (POST /search).

        Returns:
            None
        """
        fields_ext = self.get_extension(FieldsExtension)
        self.router.add_api_route(
            name="Search",
            path="/search",
            response_model=(ItemCollection if not fields_ext else None)
            if self.settings.enable_response_models
            else None,
            response_class=GeoJSONResponse,
            response_model_exclude_unset=True,
            response_model_exclude_none=True,
            methods=["POST"],
            endpoint=self._create_endpoint(
                self.client.post_search, self.search_post_request_model, GeoJSONResponse
            ),
        )

    def register_get_search(self):
        """Register search endpoint (GET /search).

        Returns:
            None
        """
        fields_ext = self.get_extension(FieldsExtension)
        self.router.add_api_route(
            name="Search",
            path="/search",
            response_model=(ItemCollection if not fields_ext else None)
            if self.settings.enable_response_models
            else None,
            response_class=GeoJSONResponse,
            response_model_exclude_unset=True,
            response_model_exclude_none=True,
            methods=["GET"],
            endpoint=self._create_endpoint(
                self.client.get_search, self.search_get_request_model, GeoJSONResponse
            ),
        )

    def register_get_collections(self):
        """Register get collections endpoint (GET /collections).

        Returns:
            None
        """
        self.router.add_api_route(
            name="Get Collections",
            path="/collections",
            response_model=Collections
            if self.settings.enable_response_models
            else None,
            response_class=self.response_class,
            response_model_exclude_unset=True,
            response_model_exclude_none=True,
            methods=["GET"],
            endpoint=self._create_endpoint(
                self.client.all_collections, EmptyRequest, self.response_class
            ),
        )

    def register_get_collection(self):
        """Register get collection endpoint (GET /collection/{collection_id}).

        Returns:
            None
        """
        self.router.add_api_route(
            name="Get Collection",
            path="/collections/{collection_id}",
            response_model=Collection if self.settings.enable_response_models else None,
            response_class=self.response_class,
            response_model_exclude_unset=True,
            response_model_exclude_none=True,
            methods=["GET"],
            endpoint=self._create_endpoint(
                self.client.get_collection, CollectionUri, self.response_class
            ),
        )

    def register_get_item_collection(self):
        """Register get item collection endpoint (GET /collection/{collection_id}/items).

        Returns:
            None
        """
        get_pagination_model = self.get_extension(self.pagination_extension).GET
        request_model = create_request_model(
            "ItemCollectionURI",
            base_model=ItemCollectionUri,
            mixins=[get_pagination_model],
        )
        self.router.add_api_route(
            name="Get ItemCollection",
            path="/collections/{collection_id}/items",
            response_model=ItemCollection
            if self.settings.enable_response_models
            else None,
            response_class=self.response_class,
            response_model_exclude_unset=True,
            response_model_exclude_none=True,
            methods=["GET"],
            endpoint=self._create_endpoint(
                self.client.item_collection, request_model, self.response_class
            ),
        )

    def register_core(self):
        """Register core STAC endpoints.

            GET /
            GET /conformance
            GET /collections
            GET /collections/{collection_id}
            GET /collections/{collection_id}/items
            GET /collection/{collection_id}/items/{item_id}
            GET /search
            POST /search

        Injects application logic (StacApi.client) into the API layer.

        Returns:
            None
        """
        self.register_landing_page()
        self.register_conformance_classes()
        self.register_get_item()
        self.register_post_search()
        self.register_get_search()
        self.register_get_collections()
        self.register_get_collection()
        self.register_get_item_collection()

    def customize_openapi(self) -> Optional[Dict[str, Any]]:
        """Customize openapi schema."""
        if self.app.openapi_schema:
            return self.app.openapi_schema

        openapi_schema = get_openapi(
            title=self.title, version=self.api_version, routes=self.app.routes
        )

        self.app.openapi_schema = openapi_schema
        return self.app.openapi_schema

    def add_health_check(self):
        """Add a health check."""
        mgmt_router = APIRouter()

        @mgmt_router.get("/_mgmt/ping")
        async def ping():
            """Liveliness/readiness probe."""
            return {"message": "PONG"}

        self.app.include_router(mgmt_router, tags=["Liveliness/Readiness"])

    def add_route_dependencies(
        self, scopes: List[Scope], dependencies=List[Depends]
    ) -> None:
        """Add custom dependencies to routes.

        Args:
            scopes: list of scopes. Each scope should be a dict with a `path` and `method` property.
            dependencies: list of [FastAPI dependencies](https://fastapi.tiangolo.com/tutorial/dependencies/) to apply to each scope.

        Returns:
            None
        """
        return add_route_dependencies(self.app.router.routes, scopes, dependencies)

    def __attrs_post_init__(self):
        """Post-init hook.

        Responsible for setting up the application upon instantiation of the class.

        Returns:
            None
        """
        # inject settings
        self.client.extensions = self.extensions
        self.client.stac_version = self.stac_version
        self.client.title = self.title
        self.client.description = self.description

        fields_ext = self.get_extension(FieldsExtension)
        if fields_ext:
            self.settings.default_includes = fields_ext.default_includes

        Settings.set(self.settings)
        self.app.state.settings = self.settings

        # Register core STAC endpoints
        self.register_core()
        self.app.include_router(self.router)

        # register extensions
        for ext in self.extensions:
            ext.register(self.app)

        # add health check
        self.add_health_check()

        # register exception handlers
        add_exception_handlers(self.app, status_codes=self.exceptions)

        # customize openapi
        self.app.openapi = self.customize_openapi

        # add middlewares
        for middleware in self.middlewares:
            self.app.add_middleware(middleware)

        # customize route dependencies
        for scopes, dependencies in self.route_dependencies:
            self.add_route_dependencies(scopes=scopes, dependencies=dependencies)<|MERGE_RESOLUTION|>--- conflicted
+++ resolved
@@ -92,14 +92,10 @@
     )
     pagination_extension = attr.ib(default=TokenPaginationExtension)
     response_class: Type[Response] = attr.ib(default=JSONResponse)
-<<<<<<< HEAD
     middlewares: List = attr.ib(
         default=attr.Factory(lambda: [BrotliMiddleware, CORSMiddleware])
     )
-=======
-    middlewares: List = attr.ib(default=attr.Factory(lambda: [BrotliMiddleware]))
     route_dependencies: List[Tuple[List[Scope], List[Depends]]] = attr.ib(default=[])
->>>>>>> 1d58d23e
 
     def get_extension(self, extension: Type[ApiExtension]) -> Optional[ApiExtension]:
         """Get an extension.
